--- conflicted
+++ resolved
@@ -1,10 +1,7 @@
 import os
-<<<<<<< HEAD
 from pecan import Pecan, expose, request, redirect, abort
-=======
-from pecan import Pecan, expose, request, response, redirect, abort
+from pecan import Pecan, expose, request, redirect, abort
 from pecan.templating import _builtin_renderers as builtin_renderers
->>>>>>> 0b8b22d3
 from webtest import TestApp
 from formencode import Schema, validators
 
