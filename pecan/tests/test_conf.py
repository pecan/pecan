import os
import sys
from unittest import TestCase

__here__ = os.path.dirname(__file__)


class TestConf(TestCase):

    def test_update_config_fail_identifier(self):
        """Fail when naming does not pass correctness"""
<<<<<<< HEAD
        from pecan import configuration
        bad_dict = {'bad name':'value'}
=======
        bad_dict = {'bad name': 'value'}
>>>>>>> 68e366e7
        self.assertRaises(ValueError, configuration.Config, bad_dict)

    def test_update_set_config(self):
        """Update an empty configuration with the default values"""
        from pecan import configuration

        conf = configuration.initconf()
        conf.update(configuration.conf_from_file(os.path.join(
            __here__,
            'test_config/config.py'
        )))

        self.assertTrue(conf.app.debug)
        self.assertEqual(conf.app.root, None)
        self.assertEqual(conf.app.template_path, 'myproject/templates')
        self.assertEqual(conf.app.static_root, 'public')

        self.assertEqual(conf.server.host, '1.1.1.1')
        self.assertEqual(conf.server.port, '8081')

    def test_update_set_default_config(self):
        """Update an empty configuration with the default values"""
        from pecan import configuration

        conf = configuration.initconf()
        conf.update(configuration.conf_from_file(os.path.join(
            __here__,
            'test_config/empty.py'
        )))

        self.assertFalse(conf.app.debug)
        self.assertEqual(conf.app.root, None)
        self.assertEqual(conf.app.template_path, '')
        self.assertEqual(conf.app.static_root, 'public')

        self.assertEqual(conf.server.host, '0.0.0.0')
        self.assertEqual(conf.server.port, '8080')

    def test_update_force_dict(self):
        """Update an empty configuration with the default values"""
        from pecan import configuration
        conf = configuration.initconf()
        conf.update(configuration.conf_from_file(os.path.join(
            __here__,
            'test_config/forcedict.py'
        )))

        self.assertFalse(conf.app.debug)
        self.assertEqual(conf.app.root, None)
        self.assertEqual(conf.app.template_path, '')
        self.assertEqual(conf.app.static_root, 'public')

        self.assertEqual(conf.server.host, '0.0.0.0')
        self.assertEqual(conf.server.port, '8080')

        self.assertTrue(isinstance(conf.beaker, dict))
        self.assertEqual(conf.beaker['session.key'], 'key')
        self.assertEqual(conf.beaker['session.type'], 'cookie')
        self.assertEqual(
            conf.beaker['session.validate_key'],
            '1a971a7df182df3e1dec0af7c6913ec7'
        )
        self.assertEqual(conf.beaker.get('__force_dict__'), None)

    def test_update_config_with_dict(self):
        from pecan import configuration
        conf = configuration.initconf()
        d = {'attr': True}
        conf['attr'] = d
        self.assertTrue(conf.attr.attr)

    def test_config_repr(self):
<<<<<<< HEAD
        from pecan import configuration
        conf = configuration.Config({'a':1})
        self.assertEqual(repr(conf),"Config({'a': 1})")
=======
        conf = configuration.Config({'a': 1})
        self.assertEqual(repr(conf), "Config({'a': 1})")
>>>>>>> 68e366e7

    def test_config_from_dict(self):
        from pecan import configuration
        conf = configuration.conf_from_dict({})
        conf['path'] = '%(confdir)s'
        self.assertTrue(os.path.samefile(conf['path'], os.getcwd()))

    def test_config_from_file(self):
<<<<<<< HEAD
        from pecan import configuration
        path = os.path.join(os.path.dirname(__file__), 'test_config', 'config.py')
=======
        path = os.path.join(
            os.path.dirname(__file__), 'test_config', 'config.py'
        )
>>>>>>> 68e366e7
        conf = configuration.conf_from_file(path)
        self.assertTrue(conf.app.debug)

    def test_config_illegal_ids(self):
        from pecan import configuration
        conf = configuration.Config({})
        conf.update(configuration.conf_from_file(os.path.join(
            __here__,
            'test_config/bad/module_and_underscore.py'
        )))
        self.assertEqual([], list(conf))

    def test_config_missing_file(self):
        from pecan import configuration
        path = ('doesnotexist.py',)
        configuration.Config({})
        self.assertRaises(IOError, configuration.conf_from_file, os.path.join(
            __here__,
            'test_config',
            *path
        ))

    def test_config_missing_file_on_path(self):
        from pecan import configuration
        path = ('bad', 'bad', 'doesnotexist.py',)
        configuration.Config({})

        self.assertRaises(IOError, configuration.conf_from_file, os.path.join(
            __here__,
            'test_config',
            *path
        ))

    def test_config_with_syntax_error(self):
        from pecan import configuration
        path = ('bad', 'syntaxerror.py')
        configuration.Config({})

        self.assertRaises(
            SyntaxError,
            configuration.conf_from_file,
            os.path.join(__here__, 'test_config', *path)
        )

    def test_config_with_bad_import(self):
        from pecan import configuration
        path = ('bad', 'importerror.py')
        configuration.Config({})

        self.assertRaises(
            ImportError,
            configuration.conf_from_file,
            os.path.join(
                __here__,
                'test_config',
                *path
            )
        )

<<<<<<< HEAD
=======
    def test_config_set_from_file(self):
        path = os.path.join(
            os.path.dirname(__file__), 'test_config', 'empty.py'
        )
        configuration.set_config(path)
        res = list(configuration.initconf().server)
        assert list(_runtime_conf.server) == res

>>>>>>> 68e366e7
    def test_config_dir(self):
        from pecan import configuration
        if sys.version_info >= (2, 6):
            conf = configuration.Config({})
            self.assertEqual([], dir(conf))
            conf = configuration.Config({'a': 1})
            self.assertEqual(['a'], dir(conf))

    def test_config_bad_key(self):
        from pecan import configuration
        conf = configuration.Config({'a': 1})
        assert conf.a == 1
        self.assertRaises(AttributeError, getattr, conf, 'b')

    def test_config_get_valid_key(self):
        from pecan import configuration
        conf = configuration.Config({'a': 1})
        assert conf.get('a') == 1

    def test_config_get_invalid_key(self):
        from pecan import configuration
        conf = configuration.Config({'a': 1})
        assert conf.get('b') is None

    def test_config_get_invalid_key_return_default(self):
        from pecan import configuration
        conf = configuration.Config({'a': 1})
        assert conf.get('b', True) is True

    def test_config_as_dict(self):
        from pecan import configuration
        conf = configuration.initconf()

        assert isinstance(conf, configuration.Config)

        as_dict = conf.as_dict()

        assert isinstance(as_dict, dict)
        assert as_dict['server']['host'] == '0.0.0.0'
        assert as_dict['server']['port'] == '8080'
        assert as_dict['app']['debug'] == False
        assert as_dict['app']['errors'] == {}
        assert as_dict['app']['force_canonical'] == True
        assert as_dict['app']['modules'] == []
        assert as_dict['app']['root'] == None
        assert as_dict['app']['static_root'] == 'public'
        assert as_dict['app']['template_path'] == ''

    def test_config_as_dict_nested(self):
        from pecan import configuration
        """have more than one level nesting and convert to dict"""
        conf = configuration.initconf()
        nested = {'one': {'two': 2}}
        conf['nested'] = nested

        as_dict = conf.as_dict()

        assert isinstance(as_dict, dict)
        assert as_dict['server']['host'] == '0.0.0.0'
        assert as_dict['server']['port'] == '8080'
        assert as_dict['app']['debug'] == False
        assert as_dict['app']['errors'] == {}
        assert as_dict['app']['force_canonical'] == True
        assert as_dict['app']['modules'] == []
        assert as_dict['app']['root'] == None
        assert as_dict['app']['static_root'] == 'public'
        assert as_dict['app']['template_path'] == ''
        assert as_dict['nested']['one']['two'] == 2

    def test_config_as_dict_prefixed(self):
        from pecan import configuration
        """Add a prefix for keys"""
        conf = configuration.initconf()

        assert isinstance(conf, configuration.Config)

        as_dict = conf.as_dict('prefix_')

        assert isinstance(as_dict, dict)
        assert as_dict['prefix_server']['prefix_host'] == '0.0.0.0'
        assert as_dict['prefix_server']['prefix_port'] == '8080'
        assert as_dict['prefix_app']['prefix_debug'] == False
        assert as_dict['prefix_app']['prefix_errors'] == {}
        assert as_dict['prefix_app']['prefix_force_canonical'] == True
<<<<<<< HEAD
        assert as_dict['prefix_app']['prefix_modules']         == []
        assert as_dict['prefix_app']['prefix_root']            == None
        assert as_dict['prefix_app']['prefix_static_root']     == 'public'
        assert as_dict['prefix_app']['prefix_template_path']   == ''


class Foo(TestCase):

    def tearDown(self):
        from pecan import configuration
        configuration.set_config(dict(configuration.initconf()), overwrite=True)

    def test_paint_from_dict(self):
        from pecan import configuration
        configuration.set_config({'foo' : 'bar'})
        assert dict(configuration._runtime_conf) != {'foo' : 'bar'}
        self.assertEqual(configuration._runtime_conf.foo, 'bar')

    def test_overwrite_from_dict(self):
        from pecan import configuration
        configuration.set_config({'foo' : 'bar'}, overwrite=True)
        assert dict(configuration._runtime_conf) == {'foo' : 'bar'}

    def test_paint_from_file(self):
        from pecan import configuration
        configuration.set_config(os.path.join(
            __here__,
            'test_config/foobar.py'
        ))
        assert dict(configuration._runtime_conf) != {'foo' : 'bar'}
        assert configuration._runtime_conf.foo == 'bar'

    def test_overwrite_from_file(self):
        from pecan import configuration
        configuration.set_config(os.path.join(
                __here__,
                'test_config/foobar.py',
            ),
            overwrite = True
        )
        assert dict(configuration._runtime_conf) == {'foo' : 'bar'}

    def test_set_config_invalid_type(self):
        from pecan import configuration
        self.assertRaises(TypeError, configuration.set_config, None)
=======
        assert as_dict['prefix_app']['prefix_modules'] == []
        assert as_dict['prefix_app']['prefix_root'] == None
        assert as_dict['prefix_app']['prefix_static_root'] == 'public'
        assert as_dict['prefix_app']['prefix_template_path'] == ''
>>>>>>> 68e366e7
<|MERGE_RESOLUTION|>--- conflicted
+++ resolved
@@ -9,12 +9,8 @@
 
     def test_update_config_fail_identifier(self):
         """Fail when naming does not pass correctness"""
-<<<<<<< HEAD
-        from pecan import configuration
-        bad_dict = {'bad name':'value'}
-=======
-        bad_dict = {'bad name': 'value'}
->>>>>>> 68e366e7
+        from pecan import configuration
+        bad_dict = {'bad name' : 'value'}
         self.assertRaises(ValueError, configuration.Config, bad_dict)
 
     def test_update_set_config(self):
@@ -87,14 +83,9 @@
         self.assertTrue(conf.attr.attr)
 
     def test_config_repr(self):
-<<<<<<< HEAD
-        from pecan import configuration
-        conf = configuration.Config({'a':1})
-        self.assertEqual(repr(conf),"Config({'a': 1})")
-=======
+        from pecan import configuration
         conf = configuration.Config({'a': 1})
         self.assertEqual(repr(conf), "Config({'a': 1})")
->>>>>>> 68e366e7
 
     def test_config_from_dict(self):
         from pecan import configuration
@@ -103,14 +94,10 @@
         self.assertTrue(os.path.samefile(conf['path'], os.getcwd()))
 
     def test_config_from_file(self):
-<<<<<<< HEAD
-        from pecan import configuration
-        path = os.path.join(os.path.dirname(__file__), 'test_config', 'config.py')
-=======
+        from pecan import configuration
         path = os.path.join(
             os.path.dirname(__file__), 'test_config', 'config.py'
         )
->>>>>>> 68e366e7
         conf = configuration.conf_from_file(path)
         self.assertTrue(conf.app.debug)
 
@@ -170,17 +157,6 @@
             )
         )
 
-<<<<<<< HEAD
-=======
-    def test_config_set_from_file(self):
-        path = os.path.join(
-            os.path.dirname(__file__), 'test_config', 'empty.py'
-        )
-        configuration.set_config(path)
-        res = list(configuration.initconf().server)
-        assert list(_runtime_conf.server) == res
-
->>>>>>> 68e366e7
     def test_config_dir(self):
         from pecan import configuration
         if sys.version_info >= (2, 6):
@@ -265,11 +241,10 @@
         assert as_dict['prefix_app']['prefix_debug'] == False
         assert as_dict['prefix_app']['prefix_errors'] == {}
         assert as_dict['prefix_app']['prefix_force_canonical'] == True
-<<<<<<< HEAD
-        assert as_dict['prefix_app']['prefix_modules']         == []
-        assert as_dict['prefix_app']['prefix_root']            == None
-        assert as_dict['prefix_app']['prefix_static_root']     == 'public'
-        assert as_dict['prefix_app']['prefix_template_path']   == ''
+        assert as_dict['prefix_app']['prefix_modules'] == []
+        assert as_dict['prefix_app']['prefix_root'] == None
+        assert as_dict['prefix_app']['prefix_static_root'] == 'public'
+        assert as_dict['prefix_app']['prefix_template_path'] == ''
 
 
 class Foo(TestCase):
@@ -310,10 +285,4 @@
 
     def test_set_config_invalid_type(self):
         from pecan import configuration
-        self.assertRaises(TypeError, configuration.set_config, None)
-=======
-        assert as_dict['prefix_app']['prefix_modules'] == []
-        assert as_dict['prefix_app']['prefix_root'] == None
-        assert as_dict['prefix_app']['prefix_static_root'] == 'public'
-        assert as_dict['prefix_app']['prefix_template_path'] == ''
->>>>>>> 68e366e7
+        self.assertRaises(TypeError, configuration.set_config, None)